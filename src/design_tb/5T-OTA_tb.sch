v {xschem version=3.4.5 file_version=1.2
}
G {}
K {}
V {}
S {}
E {}
B 2 1780 -1200 2580 -800 {flags=graph,unlocked
y1=-1.4
y2=2.5
ypos1=0
ypos2=2
divy=5
subdivy=1
unity=1
x1=0
x2=3e-07
divx=5
subdivx=1
xlabmag=1.0
ylabmag=1.0


dataset=-1
unitx=1
logx=0
logy=0
rainbow=1
color="4 8 7 6"
node="v_if
v_if_b
\\"diff_input; v_if v_if_b -\\"
\\" v_out; vout 2 -\\""
rawfile=$netlist_dir/5T-OTA.raw
sim_type=tran
autoload=1}
B 2 1780 -1630 2580 -1230 {flags=graph,unlocked
y1=6e-14
y2=0.8
ypos1=0
ypos2=2
divy=5
subdivy=1
unity=1
x1=-25782827
x2=2.9112984e+08
divx=5
subdivx=1
xlabmag=1.0
ylabmag=1.0
node="v_rf_diff
v_out_diff

v_lo_diff"
color="4 6 8"
dataset=-1
unitx=1
logx=0
logy=0
rainbow=1
rawfile=$netlist_dir/5T-OTA.raw
sim_type=ac
sweep=frequency
autoload=1}
T {Desription

5T-OTA intended to work at ~10 MHz. To be used
as a buffer between the IF output of the Gilbert cell
and the measuring probe outside the chip. Should
also serve as a filter for the higher 
harmonics at over 100MHz

f_LO = 100 MHz
f_RF = 89.3 MHz
f_IF = f_LO - f_RF = 10.7 MHz} 2880 -2390 0 0 0.4 0.4 {}
T {f_LO = 100 MHz
f_RF = 89.7 MHz

f_IF = f_LO - f_RF 
       = 10.7 MHz} 2580 -1200 0 0 0.4 0.4 {}
N 120 -2270 120 -2250 {
lab=GND}
N 120 -2350 120 -2330 {lab=V_IF}
N 200 -2270 200 -2250 {
lab=GND}
N 200 -2350 200 -2330 {
lab=V_IF_b}
N 120 -2100 120 -2080 {
lab=GND}
N 120 -2170 120 -2160 {
lab=VDD}
N 880 -1190 880 -1150 {
lab=I_bias_pos}
N 880 -1150 880 -1130 {
lab=I_bias_pos}
N 120 -1780 120 -1760 {
lab=GND}
N 120 -1920 120 -1880 {
lab=I_bias_pos}
N 880 -1430 880 -1380 {
lab=VDD}
N 710 -1250 820 -1250 {
lab=V_IF_b}
N 710 -1330 820 -1330 {
lab=V_IF}
N 1030 -1290 1140 -1290 {
lab=Vout}
N 120 -1820 120 -1780 {
lab=GND}
N 910 -1210 910 -1170 {
lab=GND}
C {code.sym} 50 -190 0 0 {name=MODELS only_toplevel=true
format="tcleval( @value )"
value="
.include $::180MCU_MODELS/design.ngspice
.lib $::180MCU_MODELS/sm141064.ngspice typical
.lib $::180MCU_MODELS/sm141064.ngspice mimcap_typical
.lib $::180MCU_MODELS/sm141064.ngspice cap_mim
.lib $::180MCU_MODELS/sm141064.ngspice res_typical

"
}
C {code.sym} 2705 -2395 0 0 {name=SPICE only_toplevel=true 
value="
* let sets vectors to a plot, while set sets a variable, globally accessible in .control
.control

    * Set frequency and amplitude variables to proper values from within the control sequence
    * sine-wave L

    set freq_if = 10.7Meg
    set cm_if = 2
    set amp_if = 0.5

    * set the parameters to the voltage sources
    alter @V_IF[sin] = [ $cm_if $amp_if $freq_if 0 ]
    alter @V_IF_b[sin] = [ $cm_if $amp_if $freq_if 0 0 180 ]

    save all
    
    * operating point
    op
    show
    write 5T-OTA.raw

    set appendwrite

    * Transient analysis to observe mixing operation
    tran 3p 300n
    write 5T-OTA.raw


.endc
"}
C {devices/launcher.sym} 1827.5 -722.5 2 1 {name=h2
descr="Run ngSpice simulation (ctrl+left-click)" 
tclcommand="xschem save; xschem netlist; xschem simulate"
}
C {devices/launcher.sym} 1830 -680 0 0 {name=h1
descr="Load ngSpice waveforms (ctrl+left-click)" 
tclcommand="xschem raw_read $netlist_dir/5T-OTA.raw tran"
}
C {lab_wire.sym} 120 -2350 0 0 {name=p8 sig_type=std_logic lab=V_IF}
C {lab_wire.sym} 200 -2350 0 0 {name=p9 sig_type=std_logic lab=V_IF_b
}
C {vdd.sym} 120 -2170 0 0 {name=l8 lab=VDD}
C {vsource.sym} 120 -2130 0 0 {name=V_PWR value=3.3 savecurrent=true}
C {title-2.sym} 0 0 0 0 {name=l9 author="Time Transcenders" lock=true rev=1.0 page=1}
C {vsource.sym} 120 -2300 0 0 {name=V_IF
value="sin( 1 1 1 0 )"
savecurrent=true
hide_texts=true}
C {vsource.sym} 200 -2300 0 0 {name=V_IF_b
value="sin( 1 1 1 0 )"
savecurrent=true
hide_texts=true}
C {gnd.sym} 120 -2080 0 0 {name=l7 lab=GND}
C {gnd.sym} 120 -2250 0 0 {name=l1 lab=GND}
C {gnd.sym} 200 -2250 0 0 {name=l2 lab=GND}
C {isource.sym} 120 -1850 0 0 {name=I0 value=10u}
C {vdd.sym} 880 -1430 0 0 {name=l10 lab=VDD}
C {gnd.sym} 120 -1760 0 0 {name=l6 lab=GND}
C {lab_pin.sym} 880 -1130 3 0 {name=p6 sig_type=std_logic lab=I_bias_pos}
C {lab_pin.sym} 120 -1920 3 1 {name=p13 sig_type=std_logic lab=I_bias_pos}
<<<<<<< HEAD
C {/foss/designs/Chipathon_2025_gLayout/src/design_xsch/5T-OTA-buffer_no_hierarchy.sym} 970 -1290 0 0 {name=X5T-OTA}
=======
C {/home/vasil/Downloads/SSCS_PICO_2025/src/design_xsch/5T-OTA-buffer_no_hierarchy.sym} 970 -1290 0 0 {name=x1}
>>>>>>> 6dcbd0fa
C {lab_pin.sym} 710 -1330 0 0 {name=p1 sig_type=std_logic lab=V_IF}
C {lab_pin.sym} 710 -1250 0 0 {name=p2 sig_type=std_logic lab=V_IF_b
}
C {opin.sym} 1140 -1290 0 0 {name=p3 lab=Vout}
C {gnd.sym} 910 -1170 0 0 {name=l3 lab=GND}<|MERGE_RESOLUTION|>--- conflicted
+++ resolved
@@ -182,11 +182,7 @@
 C {gnd.sym} 120 -1760 0 0 {name=l6 lab=GND}
 C {lab_pin.sym} 880 -1130 3 0 {name=p6 sig_type=std_logic lab=I_bias_pos}
 C {lab_pin.sym} 120 -1920 3 1 {name=p13 sig_type=std_logic lab=I_bias_pos}
-<<<<<<< HEAD
-C {/foss/designs/Chipathon_2025_gLayout/src/design_xsch/5T-OTA-buffer_no_hierarchy.sym} 970 -1290 0 0 {name=X5T-OTA}
-=======
 C {/home/vasil/Downloads/SSCS_PICO_2025/src/design_xsch/5T-OTA-buffer_no_hierarchy.sym} 970 -1290 0 0 {name=x1}
->>>>>>> 6dcbd0fa
 C {lab_pin.sym} 710 -1330 0 0 {name=p1 sig_type=std_logic lab=V_IF}
 C {lab_pin.sym} 710 -1250 0 0 {name=p2 sig_type=std_logic lab=V_IF_b
 }
